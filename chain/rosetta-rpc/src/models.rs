use near_primitives::hash::CryptoHash;
use near_primitives::types::{BlockHeight, Nonce};
use utoipa::ToSchema;

use crate::utils::{BlobInHexString, BorshInHexString, SignedDiff};

/// An AccountBalanceRequest is utilized to make a balance request on the
/// /account/balance endpoint. If the block_identifier is populated, a
/// historical balance query should be performed.
#[derive(Debug, Clone, PartialEq, serde::Serialize, serde::Deserialize, ToSchema)]
pub(crate) struct AccountBalanceRequest {
    pub network_identifier: NetworkIdentifier,

    pub account_identifier: AccountIdentifier,

    #[serde(skip_serializing_if = "Option::is_none")]
    pub block_identifier: Option<PartialBlockIdentifier>,
    #[serde(skip_serializing_if = "Option::is_none")]
    pub currencies: Option<Vec<Currency>>,
}

/// An AccountBalanceResponse is returned on the /account/balance endpoint. If
/// an account has a balance for each AccountIdentifier describing it (ex: an
/// ERC-20 token balance on a few smart contracts), an account balance request
/// must be made with each AccountIdentifier.
/// cspell:words frunk
#[derive(Debug, Clone, PartialEq, serde::Serialize, serde::Deserialize, ToSchema)]
#[cfg_attr(feature = "conversion", derive(frunk::LabelledGeneric))]
pub(crate) struct AccountBalanceResponse {
    pub block_identifier: BlockIdentifier,

    /// A single account may have a balance in multiple currencies.
    pub balances: Vec<Amount>,
    /// Rosetta Spec also optionally provides:
    /// Account-based blockchains that utilize a nonce or sequence number should
    /// include that number in the metadata. This number could be unique to the
    /// identifier or global across the account address.
    #[serde(skip_serializing_if = "Option::is_none")]
    pub metadata: Option<AccountBalanceResponseMetadata>,
}
// Account-based blockchains that utilize a nonce or sequence number should
// include that number in the metadata.
#[derive(Debug, Clone, PartialEq, serde::Serialize, serde::Deserialize, ToSchema)]
pub(crate) struct AccountBalanceResponseMetadata {
    #[schema(value_type = Vec<u64>)]
    pub nonces: Vec<Nonce>,
}
/// The account_identifier uniquely identifies an account within a network. All
/// fields in the account_identifier are utilized to determine this uniqueness
/// (including the metadata field, if populated).
#[derive(Debug, Clone, PartialEq, Eq, serde::Serialize, serde::Deserialize, ToSchema)]
pub(crate) struct AccountIdentifier {
    /// The address may be a cryptographic public key (or some encoding of it)
    /// or a provided username.
    #[schema(value_type = String)]
    pub address: super::types::AccountId,

    #[serde(skip_serializing_if = "Option::is_none")]
    pub sub_account: Option<SubAccountIdentifier>,
    /// Rosetta Spec also optionally provides:
    /// Blockchains that utilize a username model (where the address is not a
    /// derivative of a cryptographic public key) should specify the public
    /// key(s) owned by the address in metadata.
    #[serde(skip_serializing_if = "Option::is_none")]
    pub metadata: Option<AccountIdentifierMetadata>,
}

impl From<near_primitives::types::AccountId> for AccountIdentifier {
    fn from(account_id: near_primitives::types::AccountId) -> Self {
        Self { address: account_id.into(), sub_account: None, metadata: None }
    }
}

impl std::str::FromStr for AccountIdentifier {
    type Err = near_primitives::account::id::ParseAccountError;

    fn from_str(account_id: &str) -> Result<Self, Self::Err> {
        Ok(Self::from(account_id.parse::<near_primitives::types::AccountId>()?))
    }
}

#[derive(Debug, Clone, PartialEq, Eq, Default, serde::Serialize, serde::Deserialize, ToSchema)]
pub(crate) struct AccountIdentifierMetadata {
    pub public_keys: Vec<PublicKey>,
}

/// Allow specifies supported Operation status, Operation types, and all
/// possible error statuses. This Allow object is used by clients to validate
/// the correctness of a Rosetta Server implementation. It is expected that
/// these clients will error if they receive some response that contains any of
/// the above information that is not specified here.
#[derive(Debug, Clone, PartialEq, serde::Serialize, serde::Deserialize, ToSchema)]
pub(crate) struct Allow {
    /// All Operation.Status this implementation supports. Any status that is
    /// returned during parsing that is not listed here will cause client
    /// validation to error.
    pub operation_statuses: Vec<OperationStatus>,

    /// All Operation.Type this implementation supports. Any type that is
    /// returned during parsing that is not listed here will cause client
    /// validation to error.
    pub operation_types: Vec<OperationType>,

    /// All Errors that this implementation could return. Any error that is
    /// returned during parsing that is not listed here will cause client
    /// validation to error.
    pub errors: Vec<Error>,

    /// Any Rosetta implementation that supports querying the balance of an
    /// account at any height in the past should set this to true.
    pub historical_balance_lookup: bool,
}

/// Amount is some Value of a Currency. It is considered invalid to specify a
/// Value without a Currency.
#[derive(Debug, Clone, PartialEq, serde::Serialize, serde::Deserialize, ToSchema)]
pub(crate) struct Amount {
    /// Value of the transaction in atomic units represented as an
    /// arbitrary-sized signed integer.  For example, 1 BTC would be represented
    /// by a value of 100000000.
    #[schema(value_type = String)]
    pub value: crate::utils::SignedDiff<near_primitives::types::Balance>,

    pub currency: Currency,
    /* Rosetta Spec also optionally provides:
     *
     * #[serde(skip_serializing_if = "Option::is_none")]
     * pub metadata: Option<serde_json::Value>, */
}

impl std::ops::Neg for Amount {
    type Output = Self;

    fn neg(mut self) -> Self::Output {
        self.value = -self.value;
        self
    }
}

impl Amount {
    pub(crate) fn from_yoctonear(amount: near_primitives::types::Balance) -> Self {
        Self { value: amount.into(), currency: Currency::near() }
    }

    pub(crate) fn from_yoctonear_diff(
        amount: crate::utils::SignedDiff<near_primitives::types::Balance>,
    ) -> Self {
        Self { value: amount, currency: Currency::near() }
    }
    pub(crate) fn from_fungible_token(amount: u128, currency: Currency) -> Self {
        Self { value: crate::utils::SignedDiff::from(amount), currency }
    }
}

/// Blocks contain an array of Transactions that occurred at a particular
/// BlockIdentifier. A hard requirement for blocks returned by Rosetta
/// implementations is that they MUST be _inalterable_: once a client has
/// requested and received a block identified by a specific BlockIdentifier,
/// all future calls for that same BlockIdentifier must return the same block
/// contents.
#[derive(Debug, Clone, PartialEq, serde::Serialize, serde::Deserialize, ToSchema)]
pub(crate) struct Block {
    pub block_identifier: BlockIdentifier,

    pub parent_block_identifier: BlockIdentifier,

    /// The timestamp of the block in milliseconds since the Unix Epoch. The
    /// timestamp is stored in milliseconds because some blockchains produce
    /// blocks more often than once a second.
    pub timestamp: i64,

    pub transactions: Vec<Transaction>,
    /* Rosetta Spec also optionally provides:
     *
     * #[serde(skip_serializing_if = "Option::is_none")]
     * pub metadata: Option<serde_json::Value>, */
}

/// The block_identifier uniquely identifies a block in a particular network.
#[derive(Debug, Clone, PartialEq, serde::Serialize, serde::Deserialize, ToSchema)]
pub(crate) struct BlockIdentifier {
    /// This is also known as the block height.
    pub index: i64,
    pub hash: String,
}

impl BlockIdentifier {
    pub fn new(height: BlockHeight, hash: &CryptoHash) -> Self {
        Self {
            index: height.try_into().expect("Rosetta only supports block indices up to i64::MAX"),
            hash: hash.to_string(),
        }
    }
}

impl From<&near_primitives::views::BlockView> for BlockIdentifier {
    fn from(block: &near_primitives::views::BlockView) -> Self {
        Self::new(block.header.height, &block.header.hash)
    }
}

/// A BlockRequest is utilized to make a block request on the /block endpoint.
#[derive(Debug, Clone, PartialEq, serde::Serialize, serde::Deserialize, ToSchema)]
pub(crate) struct BlockRequest {
    pub network_identifier: NetworkIdentifier,

    pub block_identifier: PartialBlockIdentifier,
}

/// A BlockResponse includes a fully-populated block or a partially-populated
/// block with a list of other transactions to fetch (other_transactions).
#[derive(Debug, Clone, PartialEq, serde::Serialize, serde::Deserialize, ToSchema)]
pub(crate) struct BlockResponse {
    pub block: Option<Block>,

    /// Some blockchains may require additional transactions to be fetched that
    /// weren't returned in the block response (ex: block only returns
    /// transaction hashes). For blockchains with a lot of transactions in each
    /// block, this can be very useful as consumers can concurrently fetch all
    /// transactions returned.
    #[serde(skip_serializing_if = "Option::is_none")]
    pub other_transactions: Option<Vec<TransactionIdentifier>>,
}

/// A BlockTransactionRequest is used to fetch a Transaction included in a block
/// that is not returned in a BlockResponse.
#[derive(Debug, Clone, PartialEq, serde::Serialize, serde::Deserialize, ToSchema)]
pub(crate) struct BlockTransactionRequest {
    pub network_identifier: NetworkIdentifier,

    pub block_identifier: PartialBlockIdentifier,

    pub transaction_identifier: TransactionIdentifier,
}

/// A BlockTransactionResponse contains information about a block transaction.
#[derive(Debug, Clone, PartialEq, serde::Serialize, serde::Deserialize, ToSchema)]
pub(crate) struct BlockTransactionResponse {
    pub transaction: Transaction,
}

/// ConstructionDeriveRequest is passed to the `/construction/derive`
/// endpoint. Network is provided in the request because some blockchains
/// have different address formats for different networks.
/// Metadata is provided in the request because some blockchains
/// allow for multiple address types (i.e. different address
/// for validators vs normal accounts).
#[derive(Debug, Clone, PartialEq, serde::Serialize, serde::Deserialize, ToSchema)]
pub(crate) struct ConstructionDeriveRequest {
    pub network_identifier: NetworkIdentifier,
    pub public_key: PublicKey,
    /* Rosetta Spec also optionally provides:
     *
     * #[serde(skip_serializing_if = "Option::is_none")]
     * pub metadata: Option<serde_json::Value>, */
}

/// ConstructionDeriveResponse is returned by the `/construction/derive`
/// endpoint.
#[derive(Debug, Clone, PartialEq, serde::Serialize, serde::Deserialize, ToSchema)]
pub(crate) struct ConstructionDeriveResponse {
    pub account_identifier: AccountIdentifier,
    /* Rosetta Spec also optionally provides:
     *
     * #[serde(skip_serializing_if = "Option::is_none")]
     * pub metadata: Option<serde_json::Value>, */
}

/// ConstructionPreprocessRequest is passed to the `/construction/preprocess`
/// endpoint so that a Rosetta implementation can determine which
/// metadata it needs to request for construction.
///
/// Metadata provided in this object should NEVER be a product
/// of live data (i.e. the caller must follow some network-specific
/// data fetching strategy outside of the Construction API to populate
/// required Metadata). If live data is required for construction, it MUST
/// be fetched in the call to `/construction/metadata`.
///
/// The caller can provide a max fee they are willing
/// to pay for a transaction. This is an array in the case fees
/// must be paid in multiple currencies.
///
/// The caller can also provide a suggested fee multiplier
/// to indicate that the suggested fee should be scaled.
/// This may be used to set higher fees for urgent transactions
/// or to pay lower fees when there is less urgency. It is assumed
/// that providing a very low multiplier (like 0.0001) will
/// never lead to a transaction being created with a fee
/// less than the minimum network fee (if applicable).
///
/// In the case that the caller provides both a max fee
/// and a suggested fee multiplier, the max fee will set an
/// upper bound on the suggested fee (regardless of the
/// multiplier provided).
#[derive(Debug, Clone, PartialEq, serde::Serialize, serde::Deserialize, ToSchema)]
pub(crate) struct ConstructionPreprocessRequest {
    pub network_identifier: NetworkIdentifier,
    pub operations: Vec<Operation>,
    /* Rosetta Spec also optionally provides:
     *
     * pub max_fee: Vec<Amount>,
     * pub suggested_fee_multiplier: f64,
     * #[serde(skip_serializing_if = "Option::is_none")]
     * pub metadata: Option<serde_json::Value>, */
}

#[derive(Debug, Clone, PartialEq, serde::Serialize, serde::Deserialize, ToSchema)]
pub(crate) struct ConstructionMetadataOptions {
    #[schema(value_type = String)]
    pub signer_account_id: super::types::AccountId,
}

/// ConstructionPreprocessResponse contains `options` that will
/// be sent unmodified to `/construction/metadata`. If it is
/// not necessary to make a request to `/construction/metadata`,
/// `options` should be omitted.
/// Some blockchains require the PublicKey of particular AccountIdentifiers
/// to construct a valid transaction. To fetch these PublicKeys, populate
/// `required_public_keys` with the AccountIdentifiers associated with the
/// desired PublicKeys. If it is not necessary to retrieve any PublicKeys
/// for construction, `required_public_keys` should be omitted.
#[derive(Debug, Clone, PartialEq, serde::Serialize, serde::Deserialize, ToSchema)]
pub(crate) struct ConstructionPreprocessResponse {
    pub options: ConstructionMetadataOptions,
    pub required_public_keys: Vec<AccountIdentifier>,
}

/// A ConstructionMetadataRequest is utilized to get information required to
/// construct a transaction. The Options object used to specify which metadata
/// to return is left purposely unstructured to allow flexibility for
/// implementers.
///
/// Optionally, the request can also include an array
/// of PublicKeys associated with the AccountIdentifiers
/// returned in ConstructionPreprocessResponse.
#[derive(Debug, Clone, PartialEq, serde::Serialize, serde::Deserialize, ToSchema)]
pub(crate) struct ConstructionMetadataRequest {
    pub network_identifier: NetworkIdentifier,

    /// Some blockchains require different metadata for different types of
    /// transaction construction (ex: delegation versus a transfer). Instead of
    /// requiring a blockchain node to return all possible types of metadata for
    /// construction (which may require multiple node fetches), the client can
    /// populate an options object to limit the metadata returned to only the
    /// subset required.
    pub options: ConstructionMetadataOptions,

    pub public_keys: Vec<PublicKey>,
}

#[derive(Debug, Clone, PartialEq, serde::Serialize, serde::Deserialize, ToSchema)]
pub(crate) struct ConstructionMetadata {
    pub signer_public_access_key_nonce: u64,
    pub recent_block_hash: String,
}

/// The ConstructionMetadataResponse returns network-specific metadata used for
/// transaction construction.
#[derive(Debug, Clone, PartialEq, serde::Serialize, serde::Deserialize, ToSchema)]
pub(crate) struct ConstructionMetadataResponse {
    pub metadata: ConstructionMetadata,
}

/// ConstructionPayloadsRequest is the request to
/// `/construction/payloads`. It contains the network,
/// a slice of operations, and arbitrary metadata
/// that was returned by the call to `/construction/metadata`.
/// Optionally, the request can also include an array
/// of PublicKeys associated with the AccountIdentifiers
/// returned in ConstructionPreprocessResponse.
#[derive(Debug, Clone, PartialEq, serde::Serialize, serde::Deserialize, ToSchema)]
pub(crate) struct ConstructionPayloadsRequest {
    pub network_identifier: NetworkIdentifier,
    pub operations: Vec<Operation>,
    pub public_keys: Vec<PublicKey>,
    pub metadata: ConstructionMetadata,
}

/// ConstructionTransactionResponse is returned by `/construction/payloads`. It
/// contains an unsigned transaction blob (that is usually needed to construct
/// a network transaction from a collection of signatures) and an
/// array of payloads that must be signed by the caller.
#[derive(Debug, Clone, PartialEq, serde::Serialize, serde::Deserialize, ToSchema)]
pub(crate) struct ConstructionPayloadsResponse {
    #[schema(value_type = String)]
    pub unsigned_transaction: BorshInHexString<near_primitives::transaction::Transaction>,
    pub payloads: Vec<SigningPayload>,
}

/// ConstructionCombineRequest is the input to the `/construction/combine`
/// endpoint. It contains the unsigned transaction blob returned by
/// `/construction/payloads` and all required signatures to create
/// a network transaction.
#[derive(Debug, Clone, PartialEq, serde::Serialize, serde::Deserialize, ToSchema)]
pub(crate) struct ConstructionCombineRequest {
    pub network_identifier: NetworkIdentifier,
    #[schema(value_type = String)]
    pub unsigned_transaction: BorshInHexString<near_primitives::transaction::Transaction>,
    pub signatures: Vec<Signature>,
}

/// ConstructionCombineResponse is returned by `/construction/combine`.
/// The network payload will be sent directly to the
/// `construction/submit` endpoint.
#[derive(Debug, Clone, PartialEq, serde::Serialize, serde::Deserialize, ToSchema)]
pub(crate) struct ConstructionCombineResponse {
    #[schema(value_type = String)]
    pub signed_transaction: BorshInHexString<near_primitives::transaction::SignedTransaction>,
}

/// ConstructionParseRequest is the input to the `/construction/parse`
/// endpoint. It allows the caller to parse either an unsigned or
/// signed transaction.
#[derive(Debug, Clone, PartialEq, serde::Serialize, serde::Deserialize, ToSchema)]
pub(crate) struct ConstructionParseRequest {
    pub network_identifier: NetworkIdentifier,
    pub signed: bool,
    /// This must be either the unsigned transaction blob returned by
    /// `/construction/payloads` or the signed transaction blob
    /// returned by `/construction/combine`.
    #[schema(value_type = String)]
    pub transaction: BlobInHexString<Vec<u8>>,
}

/// ConstructionParseResponse contains an array of operations that occur in
/// a transaction blob. This should match the array of operations provided
/// to `/construction/preprocess` and `/construction/payloads`.
#[derive(Debug, Clone, PartialEq, serde::Serialize, serde::Deserialize, ToSchema)]
pub(crate) struct ConstructionParseResponse {
    pub operations: Vec<Operation>,

    /// All account identifiers of signers of a particular transaction. If the
    /// transaction is unsigned, it should be empty.
    pub account_identifier_signers: Vec<AccountIdentifier>,
    /* Rosetta Spec also optionally provides:
     *
     * #[serde(skip_serializing_if = "Option::is_none")]
     * pub metadata: Option<serde_json::Value>, */
}

/// The transaction submission request includes a signed transaction.
#[derive(Debug, Clone, PartialEq, serde::Serialize, serde::Deserialize, ToSchema)]
pub(crate) struct ConstructionSubmitRequest {
    pub network_identifier: NetworkIdentifier,

    #[schema(value_type = String)]
    pub signed_transaction: BorshInHexString<near_primitives::transaction::SignedTransaction>,
}

/// TransactionIdentifierResponse contains the transaction_identifier of a
/// transaction that was submitted to either `/construction/hash` or
/// `/construction/submit`.
#[derive(Debug, Clone, PartialEq, serde::Serialize, serde::Deserialize, ToSchema)]
pub(crate) struct TransactionIdentifierResponse {
    pub transaction_identifier: TransactionIdentifier,
    /* Rosetta Spec also optionally provides:
     *
     * #[serde(skip_serializing_if = "Option::is_none")]
     * pub metadata: Option<serde_json::Value>, */
}

/// ConstructionHashRequest is the input to the /construction/hash endpoint.
#[derive(Debug, Clone, PartialEq, serde::Serialize, serde::Deserialize, ToSchema)]
pub(crate) struct ConstructionHashRequest {
    pub network_identifier: NetworkIdentifier,

    #[schema(value_type = String)]
    pub signed_transaction: BorshInHexString<near_primitives::transaction::SignedTransaction>,
}

/// Currency is composed of a canonical Symbol and Decimals. This Decimals value
/// is used to convert an Amount.Value from atomic units (Satoshi) to standard
/// units (Bitcoins).
#[derive(Debug, Clone, PartialEq, serde::Serialize, serde::Deserialize, ToSchema)]
pub struct Currency {
    /// Canonical symbol associated with a currency.
    pub symbol: String,

    /// Number of decimal places in the standard unit representation of the
    /// amount.  For example, BTC has 8 decimals. Note that it is not possible
    /// to represent the value of some currency in atomic units that is not base
    /// 10.
    pub decimals: u32,

    /// Any additional information related to the currency itself.  For example,
    /// it would be useful to populate this object with the contract address of
    /// an ERC-20 token.
    #[serde(skip_serializing_if = "Option::is_none")]
    pub metadata: Option<CurrencyMetadata>,
}
#[derive(Debug, Clone, PartialEq, serde::Serialize, serde::Deserialize, ToSchema)]

pub struct CurrencyMetadata {
    pub contract_address: String,
}

impl Currency {
    fn near() -> Self {
        Self { symbol: String::from("NEAR"), decimals: 24, metadata: None }
    }
}
impl FromIterator<Currency> for std::collections::HashMap<String, Currency> {
    fn from_iter<T: IntoIterator<Item = Currency>>(iter: T) -> Self {
        let mut currency_map: std::collections::HashMap<String, Currency> =
            std::collections::HashMap::new();
        for i in iter {
            if let Some(metadata) = &i.metadata {
                currency_map.insert(metadata.contract_address.clone(), i);
            }
        }
        currency_map
    }
}
/// Instead of utilizing HTTP status codes to describe node errors (which often
/// do not have a good analog), rich errors are returned using this object.
#[derive(Debug, Clone, PartialEq, serde::Serialize, serde::Deserialize, ToSchema)]
pub(crate) struct Error {
    /// Code is a network-specific error code. If desired, this code can be
    /// equivalent to an HTTP status code.
    pub code: u32,

    /// Message is a network-specific error message.
    pub message: String,

    /// An error is retryable if the same request may succeed if submitted
    /// again.
    pub retryable: bool,
    /* Rosetta Spec also optionally provides:
     *
     * /// Often times it is useful to return context specific to the request that
     * /// caused the error (i.e. a sample of the stack trace or impacted account)
     * /// in addition to the standard error message.
     * #[serde(skip_serializing_if = "Option::is_none")]
     * pub details: Option<serde_json::Value>, */
}

impl std::fmt::Display for Error {
    fn fmt(&self, f: &mut std::fmt::Formatter<'_>) -> std::fmt::Result {
        let retryable = if self.retryable { " (retryable)" } else { "" };
        write!(f, "Error #{}{}: {}", self.code, retryable, self.message)
    }
}

impl Error {
    pub(crate) fn from_error_kind(err: crate::errors::ErrorKind) -> Self {
        match err {
            crate::errors::ErrorKind::InvalidInput(message) => {
                Self { code: 400, message: format!("Invalid Input: {}", message), retryable: false }
            }
            crate::errors::ErrorKind::NotFound(message) => {
                Self { code: 404, message: format!("Not Found: {}", message), retryable: false }
            }
            crate::errors::ErrorKind::WrongNetwork(message) => {
                Self { code: 403, message: format!("Wrong Network: {}", message), retryable: false }
            }
            crate::errors::ErrorKind::Timeout(message) => {
                Self { code: 504, message: format!("Timeout: {}", message), retryable: true }
            }
            crate::errors::ErrorKind::InternalInvariantError(message) => Self {
                code: 501,
                message: format!("Internal Invariant Error (please, report it): {}", message),
                retryable: true,
            },
            crate::errors::ErrorKind::InternalError(message) => {
                Self { code: 500, message: format!("Internal Error: {}", message), retryable: true }
            }
        }
    }
}

impl<T> From<T> for Error
where
    T: Into<crate::errors::ErrorKind>,
{
    fn from(err: T) -> Self {
        Self::from_error_kind(err.into())
    }
}

impl actix_web::ResponseError for Error {
    fn error_response(&self) -> actix_web::HttpResponse {
        let data = actix_web::web::Json(self);
        actix_web::HttpResponse::InternalServerError().json(data)
    }
}

/// A MempoolResponse contains all transaction identifiers in the mempool for a
/// particular network_identifier.
#[derive(Debug, Clone, PartialEq, serde::Serialize, serde::Deserialize, ToSchema)]
pub(crate) struct MempoolResponse {
    pub transaction_identifiers: Vec<TransactionIdentifier>,
}

/// A MempoolTransactionRequest is utilized to retrieve a transaction from the
/// mempool.
#[derive(Debug, Clone, PartialEq, serde::Serialize, serde::Deserialize, ToSchema)]
pub(crate) struct MempoolTransactionRequest {
    pub network_identifier: NetworkIdentifier,

    pub transaction_identifier: TransactionIdentifier,
}

/// A MempoolTransactionResponse contains an estimate of a mempool transaction.
/// It may not be possible to know the full impact of a transaction in the
/// mempool (ex: fee paid).
#[derive(Debug, Clone, PartialEq, serde::Serialize, serde::Deserialize, ToSchema)]
pub(crate) struct MempoolTransactionResponse {
    pub transaction: Transaction,
    /* Rosetta Spec also optionally provides:
     *
     * #[serde(skip_serializing_if = "Option::is_none")]
     * pub metadata: Option<serde_json::Value>, */
}

/// A MetadataRequest is utilized in any request where the only argument is
/// optional metadata.
#[derive(Debug, Clone, PartialEq, serde::Serialize, serde::Deserialize, ToSchema)]
pub(crate) struct MetadataRequest {
    // Rosetta Spec optionally provides, but we don't have any use for it:
    // #[serde(skip_serializing_if = "Option::is_none")]
    // pub metadata: Option<serde_json::Value>,
}

/// The network_identifier specifies which network a particular object is
/// associated with.
#[derive(Debug, Clone, PartialEq, serde::Serialize, serde::Deserialize, ToSchema)]
pub(crate) struct NetworkIdentifier {
    pub blockchain: String,

    /// If a blockchain has a specific chain-id or network identifier, it should
    /// go in this field. It is up to the client to determine which
    /// network-specific identifier is mainnet or testnet.
    pub network: String,

    #[serde(skip_serializing_if = "Option::is_none")]
    pub sub_network_identifier: Option<SubNetworkIdentifier>,
}

#[derive(Debug, Copy, Clone, PartialEq, serde::Serialize, serde::Deserialize, ToSchema)]
#[serde(rename_all = "SCREAMING_SNAKE_CASE")]
pub(crate) enum SyncStage {
    AwaitingPeers,
    NoSync,
    HeaderSync,
    StateSync,
    StateSyncDone,
    BlockSync,
    // DEPRECATED. Keeping for backwards compatibility.
    // TODO: Delete in 1.38.
    BodySync,
}

/// SyncStatus is used to provide additional context about an implementation's
/// sync status. It is often used to indicate that an implementation is healthy
/// when it cannot be queried until some sync phase occurs. If an
/// implementation is immediately queryable, this model is often not populated.
#[derive(Debug, Clone, PartialEq, serde::Serialize, serde::Deserialize, ToSchema)]
pub(crate) struct SyncStatus {
    pub current_index: i64,

    #[serde(skip_serializing_if = "Option::is_none")]
    pub target_index: Option<i64>,

    #[serde(skip_serializing_if = "Option::is_none")]
    pub stage: Option<SyncStage>,
}

/// A NetworkListResponse contains all NetworkIdentifiers that the node can
/// serve information for.
#[derive(Debug, Clone, PartialEq, serde::Serialize, serde::Deserialize, ToSchema)]
pub(crate) struct NetworkListResponse {
    pub network_identifiers: Vec<NetworkIdentifier>,
}

/// NetworkOptionsResponse contains information about the versioning of the node
/// and the allowed operation statuses, operation types, and errors.
#[derive(Debug, Clone, PartialEq, serde::Serialize, serde::Deserialize, ToSchema)]
pub(crate) struct NetworkOptionsResponse {
    pub version: Version,

    pub allow: Allow,
}

/// A NetworkRequest is utilized to retrieve some data specific exclusively to a
/// NetworkIdentifier.
#[derive(Debug, Clone, PartialEq, serde::Serialize, serde::Deserialize, ToSchema)]
pub(crate) struct NetworkRequest {
    pub network_identifier: NetworkIdentifier,
    /* Rosetta Spec also optionally provides:
     *
     * #[serde(skip_serializing_if = "Option::is_none")]
     * pub metadata: Option<serde_json::Value>, */
}

/// NetworkStatusResponse contains basic information about the node's view of a
/// blockchain network. If a Rosetta implementation prunes historical state, it
/// should populate the optional `oldest_block_identifier` field with the oldest
/// block available to query. If this is not populated, it is assumed that the
/// `genesis_block_identifier` is the oldest queryable block.
#[derive(Debug, Clone, PartialEq, serde::Serialize, serde::Deserialize, ToSchema)]
pub(crate) struct NetworkStatusResponse {
    pub current_block_identifier: BlockIdentifier,

    /// The timestamp of the block in milliseconds since the Unix Epoch. The
    /// timestamp is stored in milliseconds because some blockchains produce
    /// blocks more often than once a second.
    pub current_block_timestamp: i64,

    pub genesis_block_identifier: BlockIdentifier,

    pub oldest_block_identifier: BlockIdentifier,

    #[serde(skip_serializing_if = "Option::is_none")]
    pub sync_status: Option<SyncStatus>,

    pub peers: Vec<Peer>,
}

#[derive(
    Debug,
    Clone,
    Copy,
    PartialEq,
    Eq,
    ToSchema,
    serde::Serialize,
    serde::Deserialize,
    strum::EnumIter,
    strum::IntoStaticStr,
)]
#[serde(rename_all = "SCREAMING_SNAKE_CASE")]
pub(crate) enum OperationType {
    InitiateCreateAccount,
    CreateAccount,
    InitiateDeleteAccount,
    DeleteAccount,
    DelegateAction,
    RefundDeleteAccount,
    InitiateAddKey,
    SignedDelegateAction,
    AddKey,
    InitiateDeleteKey,
    DeleteKey,
    Transfer,
    Stake,
    InitiateDeployContract,
    DeployContract,
    InitiateFunctionCall,
    InitiateSignedDelegateAction,
    InitiateDelegateAction,
    FunctionCall,
}

#[derive(
    Debug, Clone, Copy, PartialEq, ToSchema, serde::Serialize, serde::Deserialize, strum::EnumIter,
)]
#[serde(rename_all = "SCREAMING_SNAKE_CASE")]
pub(crate) enum OperationStatusKind {
    Success,
    //This OperationStatusKind was specifically requested by Coinbase Integration
    //team in order to continue their tests. It is NOT fully specified in the Rosetta
    //specs.
    #[serde(rename = "")]
    Empty,
}

impl OperationStatusKind {
    pub(crate) fn is_successful(&self) -> bool {
        match self {
            Self::Success => true,
            Self::Empty => false,
        }
    }
}

#[derive(Debug, Clone, Copy, PartialEq, serde::Serialize, serde::Deserialize, ToSchema)]
#[serde(rename_all = "SCREAMING_SNAKE_CASE")]
pub(crate) enum OperationMetadataTransferFeeType {
    GasPrepayment,
    GasRefund,
}

#[derive(Debug, Clone, Default, PartialEq, serde::Serialize, serde::Deserialize, ToSchema)]
pub(crate) struct OperationMetadata {
    /// Has to be specified for TRANSFER operations which represent gas prepayments or gas refunds
    #[serde(skip_serializing_if = "Option::is_none")]
    pub transfer_fee_type: Option<OperationMetadataTransferFeeType>,
    /// Has to be specified for ADD_KEY, REMOVE_KEY, DELEGATE_ACTION and STAKE operations
    #[serde(skip_serializing_if = "Option::is_none")]
    pub public_key: Option<PublicKey>,
    // /// Has to be specified for ADD_KEY
    // TODO: Allow specifying the access key permissions and nonce. We go with full-access keys for
    // now
    //#[serde(skip_serializing_if = "Option::is_none")]
    // pub access_key: Option<TODO>,
    /// Has to be specified for DEPLOY_CONTRACT operation
    #[serde(skip_serializing_if = "Option::is_none")]
    #[schema(value_type = Option<String>)]
    pub code: Option<BlobInHexString<Vec<u8>>>,
    /// Has to be specified for FUNCTION_CALL operation
    #[serde(skip_serializing_if = "Option::is_none")]
    pub method_name: Option<String>,
    /// Has to be specified for FUNCTION_CALL operation
    #[serde(skip_serializing_if = "Option::is_none")]
    #[schema(value_type = Option<String>)]
    pub args: Option<BlobInHexString<Vec<u8>>>,
    /// Has to be specified for FUNCTION_CALL operation
    #[serde(skip_serializing_if = "Option::is_none")]
<<<<<<< HEAD
    pub attached_gas: Option<crate::utils::SignedDiff<u64>>,
=======
    #[schema(value_type = Option<String>)]
    pub attached_gas: Option<crate::utils::SignedDiff<near_primitives::types::Gas>>,
>>>>>>> d59f736a
    #[serde(skip_serializing_if = "Option::is_none")]
    pub predecessor_id: Option<AccountIdentifier>,
    #[serde(skip_serializing_if = "Option::is_none")]
    pub contract_address: Option<String>,
    /// Has to be specified for DELEGATE_ACTION operation
    #[serde(skip_serializing_if = "Option::is_none")]
    #[schema(value_type = Option<u64>)]
    pub max_block_height: Option<near_primitives::types::BlockHeight>,
    /// Has to be specified for DELEGATE_ACTION operation
    #[serde(skip_serializing_if = "Option::is_none")]
    #[schema(value_type = Option<u64>)]
    pub nonce: Option<Nonce>,
    /// Has to be specified for SIGNED_DELEGATE_ACTION operation
    #[serde(skip_serializing_if = "Option::is_none")]
    pub signature: Option<String>,
}

impl OperationMetadata {
    pub(crate) fn from_predecessor(
        predecessor_id: Option<AccountIdentifier>,
    ) -> Option<OperationMetadata> {
        predecessor_id.map(|predecessor_id| crate::models::OperationMetadata {
            predecessor_id: Some(predecessor_id),
            ..Default::default()
        })
    }

    pub(crate) fn from_contract_address(contract_address: String) -> Option<OperationMetadata> {
        Some(crate::models::OperationMetadata {
            contract_address: Some(contract_address),
            ..Default::default()
        })
    }

    pub(crate) fn with_transfer_fee_type(
        mut self,
        transfer_fee_type: OperationMetadataTransferFeeType,
    ) -> Self {
        self.transfer_fee_type = Some(transfer_fee_type);
        self
    }
}

/// Operations contain all balance-changing information within a transaction.
/// They are always one-sided (only affect 1 AccountIdentifier) and can
/// succeed or fail independently from a Transaction.
#[derive(Debug, Clone, PartialEq, serde::Serialize, serde::Deserialize, ToSchema)]
pub(crate) struct Operation {
    pub operation_identifier: OperationIdentifier,

    /// Restrict referenced related_operations to identifier indexes < the
    /// current operation_identifier.index. This ensures there exists a clear
    /// DAG-structure of relations. Since operations are one-sided, one could
    /// imagine relating operations in a single transfer or linking operations
    /// in a call tree.
    #[serde(skip_serializing_if = "Option::is_none")]
    pub related_operations: Option<Vec<OperationIdentifier>>,

    /// The network-specific type of the operation. Ensure that any type that
    /// can be returned here is also specified in the NetworkStatus. This can
    /// be very useful to downstream consumers that parse all block data.
    #[serde(rename = "type")]
    pub type_: OperationType,

    /// The network-specific status of the operation. Status is not defined on
    /// the transaction object because blockchains with smart contracts may have
    /// transactions that partially apply. Blockchains with atomic transactions
    /// (all operations succeed or all operations fail) will have the same
    /// status for each operation.
    #[serde(skip_serializing_if = "Option::is_none")]
    pub status: Option<OperationStatusKind>,

    pub account: AccountIdentifier,

    #[serde(skip_serializing_if = "Option::is_none")]
    pub amount: Option<Amount>,

    #[serde(skip_serializing_if = "Option::is_none")]
    pub metadata: Option<OperationMetadata>,
}

/// This is Operation which mustn't contain DelegateActionOperation.
///
/// This struct is needed to avoid the recursion when Action/DelegateAction is deserialized.
///
/// Important: Don't make the inner Action public, this must only be constructed
/// through the correct interface that ensures the inner Action is actually not
/// a delegate action. That would break an assumption of this type, which we use
/// in several places. For example, borsh de-/serialization relies on it. If the
/// invariant is broken, we may end up with a `Transaction` or `Receipt` that we
/// can serialize but deserializing it back causes a parsing error.
#[derive(Debug, Clone, PartialEq, serde::Serialize, serde::Deserialize, ToSchema)]
pub(crate) struct NonDelegateActionOperation(crate::models::Operation);

impl From<NonDelegateActionOperation> for crate::models::Operation {
    fn from(action: NonDelegateActionOperation) -> Self {
        action.0
    }
}

#[derive(serde::Serialize, serde::Deserialize, PartialEq, Clone, Debug, thiserror::Error)]
#[error("Delegate operation cannot contain a delegate operation")]
pub struct IsDelegateOperation;

impl TryFrom<crate::models::Operation> for NonDelegateActionOperation {
    type Error = IsDelegateOperation;

    fn try_from(operation: crate::models::Operation) -> Result<Self, IsDelegateOperation> {
        if matches!(operation.type_, crate::models::OperationType::DelegateAction) {
            Err(IsDelegateOperation)
        } else {
            Ok(Self(operation))
        }
    }
}

impl From<IsDelegateOperation> for crate::errors::ErrorKind {
    fn from(value: IsDelegateOperation) -> Self {
        crate::errors::ErrorKind::InvalidInput(value.to_string())
    }
}

/// The operation_identifier uniquely identifies an operation within a
/// transaction.
#[derive(Debug, Clone, PartialEq, serde::Serialize, serde::Deserialize, ToSchema)]
pub(crate) struct OperationIdentifier {
    /// The operation index is used to ensure each operation has a unique
    /// identifier within a transaction. This index is only relative to the
    /// transaction and NOT GLOBAL. The operations in each transaction should
    /// start from index 0. To clarify, there may not be any notion of an
    /// operation index in the blockchain being described.
    pub index: i64,

    // cspell:ignore UTXO
    /// Some blockchains specify an operation index that is essential for
    /// client use. For example, Bitcoin uses a network_index to identify
    /// which UTXO was used in a transaction.  network_index should not be
    /// populated if there is no notion of an operation index in a blockchain
    /// (typically most account-based blockchains).
    #[serde(skip_serializing_if = "Option::is_none")]
    pub network_index: Option<i64>,
}

impl OperationIdentifier {
    pub(crate) fn new(operations: &[Operation]) -> Self {
        Self {
            index: operations
                .len()
                .try_into()
                .expect("there cannot be more than i64::MAX operations in a single transaction"),
            network_index: None,
        }
    }
}

/// OperationStatus is utilized to indicate which Operation status are
/// considered successful.
#[derive(Debug, Clone, PartialEq, serde::Serialize, serde::Deserialize, ToSchema)]
pub(crate) struct OperationStatus {
    /// The status is the network-specific status of the operation.
    pub status: OperationStatusKind,

    /// An Operation is considered successful if the Operation.Amount should
    /// affect the Operation.Account. Some blockchains (like Bitcoin) only
    /// include successful operations in blocks but other blockchains (like
    /// Ethereum) include unsuccessful operations that incur a fee.  To
    /// reconcile the computed balance from the stream of Operations, it is
    /// critical to understand which Operation.Status indicate an Operation is
    /// successful and should affect an Account.
    pub successful: bool,
}

/// When fetching data by BlockIdentifier, it may be possible to only specify
/// the index or hash. If neither property is specified, it is assumed that the
/// client is making a request at the current block.
#[derive(Debug, Clone, PartialEq, serde::Serialize, serde::Deserialize, ToSchema)]
pub(crate) struct PartialBlockIdentifier {
    #[serde(skip_serializing_if = "Option::is_none")]
    index: Option<i64>,

    #[serde(skip_serializing_if = "Option::is_none")]
    hash: Option<String>,
}

impl TryFrom<PartialBlockIdentifier> for near_primitives::types::BlockReference {
    type Error = crate::errors::ErrorKind;

    fn try_from(block_identifier: PartialBlockIdentifier) -> Result<Self, Self::Error> {
        Ok(match (block_identifier.index, block_identifier.hash) {
            (Some(index), None) => {
                near_primitives::types::BlockId::Height(index.try_into().map_err(|err| {
                    Self::Error::InvalidInput(format!("Failed to parse Block Height: {}", err))
                })?)
                .into()
            }
            (_, Some(hash)) => {
                near_primitives::types::BlockId::Hash(hash.parse().map_err(|err| {
                    Self::Error::InvalidInput(format!("Failed to parse Block Hash: {}", err))
                })?)
                .into()
            }
            (None, None) => near_primitives::types::BlockReference::Finality(
                near_primitives::types::Finality::Final,
            ),
        })
    }
}

/// A Peer is a representation of a node's peer.
#[derive(Debug, Clone, PartialEq, serde::Serialize, serde::Deserialize, ToSchema)]
pub(crate) struct Peer {
    pub peer_id: String,
    /* Rosetta Spec also optionally provides:
     *
     * #[serde(skip_serializing_if = "Option::is_none")]
     * pub metadata: Option<serde_json::Value>, */
}

#[derive(Debug, Clone, PartialEq, Eq, serde::Serialize, serde::Deserialize, ToSchema)]
#[serde(rename_all = "SCREAMING_SNAKE_CASE")]
pub(crate) enum SubAccount {
    LiquidBalanceForStorage,
    Locked,
}

impl From<SubAccount> for crate::models::SubAccountIdentifier {
    fn from(sub_account: SubAccount) -> Self {
        crate::models::SubAccountIdentifier { address: sub_account }
    }
}

/// An account may have state specific to a contract address (ERC-20 token)
/// and/or a stake (delegated balance). The sub_account_identifier should
/// specify which state (if applicable) an account instantiation refers to.
#[derive(Debug, Clone, PartialEq, Eq, serde::Serialize, serde::Deserialize, ToSchema)]
pub(crate) struct SubAccountIdentifier {
    /// The SubAccount address may be a cryptographic value or some other
    /// identifier (ex: bonded) that uniquely specifies a SubAccount.
    pub address: SubAccount,
    /* Rosetta Spec also optionally provides:
     *
     * /// If the SubAccount address is not sufficient to uniquely specify a
     * /// SubAccount, any other identifying information can be stored here.  It is
     * /// important to note that two SubAccounts with identical addresses but
     * /// differing metadata will not be considered equal by clients.
     * #[serde(skip_serializing_if = "Option::is_none")]
     * pub metadata: Option<serde_json::Value>, */
}

/// In blockchains with sharded state, the SubNetworkIdentifier is required to
/// query some object on a specific shard. This identifier is optional for all
/// non-sharded blockchains.
#[derive(Debug, Clone, PartialEq, serde::Serialize, serde::Deserialize, ToSchema)]
pub(crate) struct SubNetworkIdentifier {
    pub network: String,
    /* Rosetta Spec also optionally provides:
     *
     * #[serde(skip_serializing_if = "Option::is_none")]
     * pub metadata: Option<serde_json::Value>, */
}

/// The timestamp of the block in milliseconds since the Unix Epoch. The
/// timestamp is stored in milliseconds because some blockchains produce blocks
/// more often than once a second.
#[derive(Debug, Clone, PartialEq, PartialOrd, ToSchema, serde::Serialize, serde::Deserialize)]
pub(crate) struct Timestamp(i64);

/// Transactions contain an array of Operations that are attributable to the
/// same TransactionIdentifier.
#[derive(Debug, Clone, PartialEq, serde::Serialize, serde::Deserialize, ToSchema)]
pub(crate) struct Transaction {
    pub transaction_identifier: TransactionIdentifier,

    pub operations: Vec<Operation>,

    /// The related_transactions allow implementations to link together multiple
    /// transactions.  An unpopulated network identifier indicates that the
    /// related transaction is on the same network.
    ///
    /// We’re using it to link NEAR transactions and receipts with receipts they
    /// generated.
    #[serde(skip_serializing_if = "Vec::is_empty")]
    pub related_transactions: Vec<RelatedTransaction>,

    /// Transactions that are related to other transactions (like a cross-shard
    /// transaction) should include the transaction_identifier of these
    /// transactions in the metadata.
    pub metadata: TransactionMetadata,
}

/// Transaction related to another [`Transaction`] such as matching transfer or
/// a cross-shard transaction.
#[derive(Debug, Clone, PartialEq, serde::Serialize, serde::Deserialize, ToSchema)]
pub(crate) struct RelatedTransaction {
    // Rosetta API defines an optional network_identifier field as well but
    // since all our related transactions are always on the same network we can
    // leave out this field.
    // pub network_identifier: NetworkIdentifier,
    //
    pub transaction_identifier: TransactionIdentifier,

    pub direction: RelatedTransactionDirection,
}

#[derive(Debug, Copy, Clone, PartialEq, serde::Serialize, serde::Deserialize, ToSchema)]
#[serde(rename_all = "snake_case")]
pub(crate) enum RelatedTransactionDirection {
    /// Direction indicating a transaction relation is from parent to child.
    Forward,
    // Rosetta also defines ‘backward’ direction (which indicates a transaction
    // relation is from child to parent) but we’re not implementing it at the
    // moment.
}

impl RelatedTransaction {
    pub fn forward(transaction_identifier: TransactionIdentifier) -> Self {
        Self { transaction_identifier, direction: RelatedTransactionDirection::Forward }
    }
}

#[derive(Debug, Clone, PartialEq, serde::Serialize, serde::Deserialize, ToSchema)]
#[serde(rename_all = "SCREAMING_SNAKE_CASE")]
pub(crate) enum TransactionType {
    Block,
    Transaction,
    ActionReceipt,
    DataReceipt,
}

/// Extra data for Transaction
#[derive(Debug, Clone, PartialEq, serde::Serialize, serde::Deserialize, ToSchema)]
pub(crate) struct TransactionMetadata {
    #[serde(rename = "type")]
    pub(crate) type_: TransactionType,
}

/// The transaction_identifier uniquely identifies a transaction in a particular
/// network and block or in the mempool.
#[derive(Debug, Clone, PartialEq, serde::Serialize, serde::Deserialize, ToSchema)]
pub(crate) struct TransactionIdentifier {
    /// Any transactions that are attributable only to a block (ex: a block
    /// event) should use the hash of the block as the identifier.
    pub hash: String,
}

impl TransactionIdentifier {
    /// Returns an identifier for a NEAR transaction with given hash.
    pub(crate) fn transaction(tx_hash: &near_primitives::hash::CryptoHash) -> Self {
        Self::from_prefix_and_hash("tx", tx_hash)
    }

    /// Returns an identifier for a NEAR receipt with given hash.
    pub(crate) fn receipt(receipt_hash: &near_primitives::hash::CryptoHash) -> Self {
        Self::from_prefix_and_hash("receipt", receipt_hash)
    }

    /// Returns an identifier for block events constructed as <prefix>:<hash>.
    ///
    /// Note: If constructing identifiers for transactions or receipts, use
    /// [`Self::transaction`] or [`Self::receipt`] methods instead.
    pub(crate) fn block_event(
        prefix: &'static str,
        block_hash: &near_primitives::hash::CryptoHash,
    ) -> Self {
        Self::from_prefix_and_hash(prefix, block_hash)
    }

    fn from_prefix_and_hash(
        prefix: &'static str,
        hash: &near_primitives::hash::CryptoHash,
    ) -> Self {
        Self { hash: format!("{}:{}", prefix, hash) }
    }
}

/// The Version object is utilized to inform the client of the versions of
/// different components of the Rosetta implementation.
#[derive(Debug, Clone, PartialEq, serde::Serialize, serde::Deserialize, ToSchema)]
pub(crate) struct Version {
    /// The rosetta_version is the version of the Rosetta interface the
    /// implementation adheres to. This can be useful for clients looking to
    /// reliably parse responses.
    pub rosetta_version: String,

    /// The node_version is the canonical version of the node runtime. This can
    /// help clients manage deployments.
    pub node_version: String,

    /// When a middleware server is used to adhere to the Rosetta interface, it
    /// should return its version here. This can help clients manage
    /// deployments.
    #[serde(skip_serializing_if = "Option::is_none")]
    pub middleware_version: Option<String>,
    /* Rosetta Spec also optionally provides:
     *
     * /// Any other information that may be useful about versioning of dependent
     * /// services should be returned here.
     * #[serde(skip_serializing_if = "Option::is_none")]
     * pub metadata: Option<serde_json::Value>, */
}

/// PublicKey contains a public key byte array for a particular CurveType
/// encoded in hex. Note that there is no PrivateKey struct as this is NEVER the
/// concern of an implementation.
#[derive(Debug, Clone, PartialEq, Eq, serde::Serialize, serde::Deserialize, ToSchema)]
pub(crate) struct PublicKey {
    /// Hex-encoded public key bytes in the format specified by the CurveType.
    #[schema(value_type = String)]
    pub hex_bytes: BlobInHexString<Vec<u8>>,
    pub curve_type: CurveType,
}

impl From<&near_crypto::PublicKey> for PublicKey {
    fn from(public_key: &near_crypto::PublicKey) -> Self {
        let hex_bytes = public_key.key_data().to_owned().into();
        Self { hex_bytes, curve_type: public_key.key_type().into() }
    }
}

impl TryFrom<&PublicKey> for near_crypto::PublicKey {
    type Error = near_crypto::ParseKeyError;

    fn try_from(PublicKey { curve_type, hex_bytes }: &PublicKey) -> Result<Self, Self::Error> {
        Ok(match curve_type {
            CurveType::Edwards25519 => {
                near_crypto::PublicKey::ED25519((hex_bytes.as_ref() as &[u8]).try_into()?)
            }
            CurveType::Secp256k1 => {
                near_crypto::PublicKey::SECP256K1((hex_bytes.as_ref() as &[u8]).try_into()?)
            }
        })
    }
}

/// CurveType is the type of cryptographic curve associated with a PublicKey.
#[derive(Debug, Clone, Eq, PartialEq, serde::Serialize, serde::Deserialize, ToSchema)]
#[serde(rename_all = "lowercase")]
pub(crate) enum CurveType {
    /// `y (255-bits) || x-sign-bit (1-bit)` - 32 bytes (<https://ed25519.cr.yp.to/ed25519-20110926.pdf>)
    Edwards25519,
    /// SEC compressed - 33 bytes (<https://secg.org/sec1-v2.pdf#subsubsection.2.3.3>)
    Secp256k1,
}

impl From<near_crypto::KeyType> for CurveType {
    fn from(key_type: near_crypto::KeyType) -> Self {
        match key_type {
            near_crypto::KeyType::ED25519 => Self::Edwards25519,
            near_crypto::KeyType::SECP256K1 => Self::Secp256k1,
        }
    }
}

/// SigningPayload is signed by the client with the keypair associated with an
/// address using the specified SignatureType. SignatureType can be optionally
/// populated if there is a restriction on the signature scheme that can be used
/// to sign the payload.
#[derive(Debug, Clone, PartialEq, serde::Serialize, serde::Deserialize, ToSchema)]
pub(crate) struct SigningPayload {
    /// The account identifier that should sign the payload.
    pub account_identifier: AccountIdentifier,
    #[schema(value_type = String)]
    pub hex_bytes: BlobInHexString<Vec<u8>>,
    pub signature_type: Option<SignatureType>,
}

/// Signature contains the payload that was signed, the public keys of the
/// keypairs used to produce the signature, the signature (encoded in hex), and
/// the SignatureType. PublicKey is often times not known during construction of
/// the signing payloads but may be needed to combine signatures properly.
#[derive(Debug, Clone, PartialEq, serde::Serialize, serde::Deserialize, ToSchema)]
pub(crate) struct Signature {
    pub signing_payload: SigningPayload,
    pub public_key: PublicKey,
    pub signature_type: SignatureType,
    #[schema(value_type = String)]
    pub hex_bytes: BlobInHexString<Vec<u8>>,
}

impl TryFrom<&Signature> for near_crypto::Signature {
    type Error = near_crypto::ParseSignatureError;

    fn try_from(
        Signature { signature_type, hex_bytes, .. }: &Signature,
    ) -> Result<Self, Self::Error> {
        near_crypto::Signature::from_parts((*signature_type).into(), hex_bytes.as_ref())
    }
}

// cspell:ignore Schnorr Zilliqa
/// SignatureType is the type of a cryptographic signature.
#[derive(Debug, Clone, Copy, PartialEq, serde::Serialize, serde::Deserialize, ToSchema)]
#[serde(rename_all = "lowercase")]
pub(crate) enum SignatureType {
    /// `R (32-byte) || s (32-bytes)` - `64 bytes`
    Ed25519,
    /* Rosetta Spec also provides:
     *
     * /// `r (32-bytes) || s (32-bytes)` - `64 bytes`
     * ECDSA,
     * /// `r (32-bytes) || s (32-bytes) || v (1-byte)` - `65 bytes`
     * #[serde(rename = "ecdsa_recovery")]
     * ECDSARecovery,
     * #[serde(rename = "schnorr_1")]
     * /// `r (32-bytes) || s (32-bytes)` - `64 bytes` (schnorr signature
     * /// implemented by Zilliqa where both `r` and `s` are scalars encoded as
     * /// `32-bytes` values, most significant byte first.)
     * Schnorr1, */
}

impl From<near_crypto::KeyType> for SignatureType {
    fn from(key_type: near_crypto::KeyType) -> Self {
        match key_type {
            near_crypto::KeyType::ED25519 => Self::Ed25519,
            near_crypto::KeyType::SECP256K1 => {
                unimplemented!("SECP256K1 keys are not implemented in Rosetta yet")
            }
        }
    }
}

impl From<SignatureType> for near_crypto::KeyType {
    fn from(signature_type: SignatureType) -> Self {
        match signature_type {
            SignatureType::Ed25519 => Self::ED25519,
        }
    }
}

// *** NEP-141 FT ***
#[derive(serde::Serialize, serde::Deserialize, Debug)]
pub(crate) struct Nep141Event {
    pub version: String,
    #[serde(flatten)]
    pub event_kind: Nep141EventKind,
}

#[derive(serde::Serialize, serde::Deserialize, Debug)]
#[serde(tag = "event", content = "data")]
#[serde(rename_all = "snake_case")]
#[allow(clippy::enum_variant_names)]
pub(crate) enum Nep141EventKind {
    FtTransfer(Vec<FtTransferData>),
}

#[derive(serde::Serialize, serde::Deserialize, Debug)]
pub(crate) struct FtMintData {
    pub owner_id: String,
    pub amount: String,
    pub memo: Option<String>,
}

#[derive(serde::Serialize, serde::Deserialize, Debug)]
pub(crate) struct FtTransferData {
    pub old_owner_id: String,
    pub new_owner_id: String,
    pub amount: String,
    pub memo: Option<String>,
}

#[derive(serde::Serialize, serde::Deserialize, Debug)]
pub(crate) struct FtBurnData {
    pub owner_id: String,
    pub amount: String,
    pub memo: Option<String>,
}
#[derive(Debug, Clone, PartialEq, serde::Serialize, serde::Deserialize)]
pub(crate) struct FungibleTokenEvent {
    pub standard: String,
    pub receipt_id: CryptoHash,
    pub block_height: u64,
    pub block_timestamp: u64,
    pub contract_account_id: String,
    pub symbol: String,
    pub decimals: u32,
    pub affected_account_id: String,
    pub involved_account_id: Option<String>,
    pub delta_amount: SignedDiff<u128>,
    pub cause: String,
    pub status: String,
    pub event_memo: Option<String>,
}
#[derive(Debug, Clone, PartialEq, serde::Serialize, serde::Deserialize)]
pub(crate) struct EventBase {
    pub standard: String,
    pub receipt_id: CryptoHash,
    pub block_height: u64,
    pub block_timestamp: u64,
    pub contract_account_id: AccountIdentifier,
    pub status: near_primitives::views::ExecutionStatusView,
}
#[derive(Debug, Clone, PartialEq, serde::Serialize, serde::Deserialize, ToSchema)]
pub(crate) struct FtEvent {
    pub affected_id: AccountIdentifier,
    pub involved_id: Option<AccountIdentifier>,
    #[schema(value_type = String)]
    pub delta: SignedDiff<u128>,
    pub symbol: String,
    pub decimals: u32,
    pub cause: String,
    pub memo: Option<String>,
}
#[derive(Debug, Clone, PartialEq, serde::Serialize, serde::Deserialize, ToSchema)]
pub(crate) struct FTMetadataResponse {
    pub spec: String,
    pub name: String,
    pub symbol: String,
    pub icon: Option<String>,
    pub reference: Option<String>,
    pub reference_hash: Option<String>,
    pub decimals: u32,
}

#[derive(Debug, Clone, PartialEq, serde::Serialize, serde::Deserialize, ToSchema)]
pub(crate) struct FTAccountBalanceResponse {
    pub amount: u128,
}<|MERGE_RESOLUTION|>--- conflicted
+++ resolved
@@ -806,12 +806,8 @@
     pub args: Option<BlobInHexString<Vec<u8>>>,
     /// Has to be specified for FUNCTION_CALL operation
     #[serde(skip_serializing_if = "Option::is_none")]
-<<<<<<< HEAD
+    #[schema(value_type = Option<String>)]
     pub attached_gas: Option<crate::utils::SignedDiff<u64>>,
-=======
-    #[schema(value_type = Option<String>)]
-    pub attached_gas: Option<crate::utils::SignedDiff<near_primitives::types::Gas>>,
->>>>>>> d59f736a
     #[serde(skip_serializing_if = "Option::is_none")]
     pub predecessor_id: Option<AccountIdentifier>,
     #[serde(skip_serializing_if = "Option::is_none")]
